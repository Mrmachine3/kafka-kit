package main

import (
	"encoding/json"
	"flag"
	"fmt"
	"log"
	"os"
	"regexp"
	"strings"
	"time"

	"github.com/DataDog/kafka-kit/kafkametrics"
	"github.com/DataDog/kafka-kit/kafkametrics/datadog"
	"github.com/DataDog/kafka-kit/kafkazk"

	"github.com/jamiealquiza/envy"
)

var (
	// This can be set with -ldflags "-X main.version=x.x.x"
	version = "0.0.0"

	// Config holds configuration
	// parameters.
	Config struct {
		APIKey             string
		AppKey             string
		NetworkTXQuery     string
		NetworkRXQuery     string
		BrokerIDTag        string
		MetricsWindow      int
		ZKAddr             string
		ZKPrefix           string
		Interval           int
		APIListen          string
		ConfigZKPrefix     string
		DDEventTags        string
		MinRate            float64
		SourceMaxRate      float64
		DestinationMaxRate float64
		ChangeThreshold    float64
		FailureThreshold   int
		CapMap             map[string]float64
		CleanupAfter       int64
	}

	// Misc.
	topicsRegex = []*regexp.Regexp{regexp.MustCompile(".*")}
)

type topicSet map[string]struct{}

func (t1 topicSet) isSubSetOf(t2 topicSet) bool {
	for k := range t1 {
		if _, exist := t2[k]; !exist {
			return false
		}
	}

	return true
}

func main() {
	v := flag.Bool("version", false, "version")
	flag.StringVar(&Config.APIKey, "api-key", "", "Datadog API key")
	flag.StringVar(&Config.AppKey, "app-key", "", "Datadog app key")
	flag.StringVar(&Config.NetworkTXQuery, "net-tx-query", "avg:system.net.bytes_sent{service:kafka} by {host}", "Datadog query for broker outbound bandwidth by host")
	flag.StringVar(&Config.NetworkRXQuery, "net-rx-query", "avg:system.net.bytes_rcvd{service:kafka} by {host}", "Datadog query for broker outbound bandwidth by host")
	flag.StringVar(&Config.BrokerIDTag, "broker-id-tag", "broker_id", "Datadog host tag for broker ID")
	flag.IntVar(&Config.MetricsWindow, "metrics-window", 120, "Time span of metrics required (seconds)")
	flag.StringVar(&Config.ZKAddr, "zk-addr", "localhost:2181", "ZooKeeper connect string (for broker metadata or rebuild-topic lookups)")
	flag.StringVar(&Config.ZKPrefix, "zk-prefix", "", "ZooKeeper namespace prefix")
	flag.IntVar(&Config.Interval, "interval", 180, "Autothrottle check interval (seconds)")
	flag.StringVar(&Config.APIListen, "api-listen", "localhost:8080", "Admin API listen address:port")
	flag.StringVar(&Config.ConfigZKPrefix, "zk-config-prefix", "autothrottle", "ZooKeeper prefix to store autothrottle configuration")
	flag.StringVar(&Config.DDEventTags, "dd-event-tags", "", "Comma-delimited list of Datadog event tags")
	flag.Float64Var(&Config.MinRate, "min-rate", 10, "Minimum replication throttle rate (MB/s)")
	flag.Float64Var(&Config.SourceMaxRate, "max-tx-rate", 90, "Maximum outbound replication throttle rate (as a percentage of available capacity)")
	flag.Float64Var(&Config.DestinationMaxRate, "max-rx-rate", 90, "Maximum inbound replication throttle rate (as a percentage of available capacity)")
	flag.Float64Var(&Config.ChangeThreshold, "change-threshold", 10, "Required change in replication throttle to trigger an update (percent)")
	flag.IntVar(&Config.FailureThreshold, "failure-threshold", 1, "Number of iterations that throttle determinations can fail before reverting to the min-rate")
	m := flag.String("cap-map", "", "JSON map of instance types to network capacity in MB/s")
	flag.Int64Var(&Config.CleanupAfter, "cleanup-after", 60, "Number of intervals after which to issue a global throttle unset if no replication is running")

	envy.Parse("AUTOTHROTTLE")
	flag.Parse()

	if *v {
		fmt.Println(version)
		os.Exit(0)
	}

	// Deserialize instance-type capacity map.
	Config.CapMap = map[string]float64{}
	if len(*m) > 0 {
		err := json.Unmarshal([]byte(*m), &Config.CapMap)
		if err != nil {
			fmt.Printf("Error parsing cap-map flag: %s\n", err)
			os.Exit(1)
		}
	}

	log.Println("Autothrottle Running")
	// Lazily prevent a tight restart
	// loop from thrashing ZK.
	time.Sleep(1 * time.Second)

	// Init ZK.
	zk, err := kafkazk.NewHandler(&kafkazk.Config{
		Connect: Config.ZKAddr,
		Prefix:  Config.ZKPrefix,
	})

	// Init the admin API.
	apiConfig := &APIConfig{
		Listen:   Config.APIListen,
		ZKPrefix: Config.ConfigZKPrefix,
	}

	initAPI(apiConfig, zk)
	log.Printf("Admin API: %s\n", Config.APIListen)
	if err != nil {
		log.Fatal(err)
	}
	defer zk.Close()

	// Init a Kafka metrics fetcher.
	km, err := datadog.NewHandler(&datadog.Config{
		APIKey:         Config.APIKey,
		AppKey:         Config.AppKey,
		NetworkTXQuery: Config.NetworkTXQuery,
		NetworkRXQuery: Config.NetworkRXQuery,
		BrokerIDTag:    Config.BrokerIDTag,
		MetricsWindow:  Config.MetricsWindow,
	})
	if err != nil {
		log.Fatal(err)
	}

	// Get optional Datadog event tags.
	t := strings.Split(Config.DDEventTags, ",")
	tags := []string{"name:kafka-autothrottle"}
	for _, tag := range t {
		tags = append(tags, tag)
	}

	// Init the Datadog event writer.
	echan := make(chan *kafkametrics.Event, 100)
	go eventWriter(km, echan)

	// Init an DDEventWriter.
	events := &DDEventWriter{
		c:           echan,
		titlePrefix: eventTitlePrefix,
		tags:        tags,
	}

	// Default to true on startup in case throttles were set in  an autothrottle
	// process other than the current one.
	knownThrottles := true

	var reassignments kafkazk.Reassignments
	var replicatingPreviously = topicSet{}
	var replicatingNow = topicSet{}
	var done []string

	// Params for the updateReplicationThrottle request.

	newLimitsConfig := NewLimitsConfig{
		Minimum:            Config.MinRate,
		SourceMaximum:      Config.SourceMaxRate,
		DestinationMaximum: Config.DestinationMaxRate,
		CapacityMap:        Config.CapMap,
	}

	lim, err := NewLimits(newLimitsConfig)
	if err != nil {
		log.Fatal(err)
	}

	throttleMeta := &ReplicationThrottleConfigs{
		zk:                     zk,
		km:                     km,
		events:                 events,
		previouslySetThrottles: make(replicationCapacityByBroker),
		limits:                 lim,
		failureThreshold:       Config.FailureThreshold,
	}

	overridePath := fmt.Sprintf("/%s/%s", apiConfig.ZKPrefix, apiConfig.RateSetting)

	// Run.
	var interval int64
	var ticker = time.NewTicker(time.Duration(Config.Interval) * time.Second)

	for {
		interval++
		throttleMeta.topics = throttleMeta.topics[:0]

		// Get topics undergoing reassignment.
		reassignments = zk.GetReassignments() // XXX This needs to return an error.
		replicatingNow = make(map[string]struct{})
		for t := range reassignments {
			throttleMeta.topics = append(throttleMeta.topics, t)
			replicatingNow[t] = struct{}{}
		}

		// Check for topics that were previously seen replicating, but are no
		// longer in this interval.
		done = done[:0]
		for t := range replicatingPreviously {
			if _, replicating := replicatingNow[t]; !replicating {
				done = append(done, t)
			}
		}

		// Log and write event.
		if len(done) > 0 {
			m := fmt.Sprintf("Topics done reassigning: %s", done)
			log.Println(m)
			events.Write("Topics done reassigning", m)
		}

		// Rebuild replicatingPreviously with the current replications
		// for the next check iteration.
		replicatingPreviously = make(map[string]struct{})
		for t := range replicatingNow {
			replicatingPreviously[t] = struct{}{}
		}

		// If all of the currently replicating topics are a subset
		// of the previously replicating topics, we can stop updating
		// the Kafka topic throttled replicas list. This minimizes
		// state that must be propagated through the cluster.
<<<<<<< HEAD
		if replicationNow.isSubSetOf(replicatingPreviously) {
=======
		if replicatingNow.isSubSetOf(replicatingPreviously) {
>>>>>>> ef0014ba
			throttleMeta.DisableTopicUpdates()
		} else {
			throttleMeta.DisableTopicUpdates()
		}

		// Fetch any throttle override config.
		overrideCfg, err := getThrottleOverride(zk, overridePath)
		if err != nil {
			log.Println(err)
		}

		// If topics are being reassigned, update the replication throttle.
		if len(throttleMeta.topics) > 0 {
			log.Printf("Topics with ongoing reassignments: %s\n", throttleMeta.topics)

			// Update the throttleMeta.
			throttleMeta.overrideRate = overrideCfg.Rate
			throttleMeta.reassignments = reassignments

			err = updateReplicationThrottle(throttleMeta)
			if err != nil {
				log.Println(err)
			} else {
				// Set knownThrottles.
				knownThrottles = true
			}
		} else {
			log.Println("No topics undergoing reassignment")

			// Unset any throttles.
			if knownThrottles || interval == Config.CleanupAfter {
				// Reset the interval.
				interval = 0

				err := removeAllThrottles(zk, throttleMeta)
				if err != nil {
					log.Printf("Error removing throttles: %s\n", err.Error())
				} else {
					// Only set knownThrottles to false if we've removed all
					// without error.
					knownThrottles = false
				}
			}

			// Remove any configured throttle overrides if AutoRemove is true.
			if overrideCfg.AutoRemove {
				err := setThrottleOverride(zk, overridePath, ThrottleOverrideConfig{})
				if err != nil {
					log.Println(err)
				} else {
					log.Println("Throttle override removed")
				}
			}
		}

		<-ticker.C
	}

}<|MERGE_RESOLUTION|>--- conflicted
+++ resolved
@@ -233,11 +233,7 @@
 		// of the previously replicating topics, we can stop updating
 		// the Kafka topic throttled replicas list. This minimizes
 		// state that must be propagated through the cluster.
-<<<<<<< HEAD
-		if replicationNow.isSubSetOf(replicatingPreviously) {
-=======
 		if replicatingNow.isSubSetOf(replicatingPreviously) {
->>>>>>> ef0014ba
 			throttleMeta.DisableTopicUpdates()
 		} else {
 			throttleMeta.DisableTopicUpdates()
